﻿/*
 *  Licensed to SharpSoftware under one or more contributor
 *  license agreements. See the NOTICE file distributed with this work for 
 *  additional information regarding copyright ownership.
 * 
 *  SharpSoftware licenses this file to you under the Apache License, 
 *  Version 2.0 (the "License"); you may not use this file except in 
 *  compliance with the License. You may obtain a copy of the License at
 * 
 *       http://www.apache.org/licenses/LICENSE-2.0
 * 
 *  Unless required by applicable law or agreed to in writing, software
 *  distributed under the License is distributed on an "AS IS" BASIS,
 *  WITHOUT WARRANTIES OR CONDITIONS OF ANY KIND, either express or implied.
 *  See the License for the specific language governing permissions and
 *  limitations under the License.
 */

using Itinero;
using Itinero.Algorithms.Weights;
using Itinero.Data.Network;
using Itinero.Geo;
using Itinero.Profiles;
using System;
using System.Collections.Generic;
using NetTopologySuite.Geometries;

namespace Itinero.Geo
{
    /// <summary>
    /// Contains extension methods for the IRouter.
    /// </summary>
    public static class RouterExtensions
    {
        /// <summary>
        /// Searches for the closest points on the routing network that's routable for the given profile(s).
        /// </summary>
<<<<<<< HEAD
        public static Result<RouterPoint>[] TryResolve(this Router router, Profile profile, NetTopologySuite.Geometries.Coordinate[] coordinates,
=======
        public static Result<RouterPoint>[] TryResolve(this Router router, Profile profile, Coordinate[] coordinates,
>>>>>>> 75c4d80b
            float searchDistanceInMeter = Constants.SearchDistanceInMeter)
        {
            if (coordinates == null) { throw new ArgumentNullException("coordinate"); }

            var result = new Result<RouterPoint>[coordinates.Length];
            for (var i = 0; i < coordinates.Length; i++)
            {
                result[i] = router.TryResolve(profile, coordinates[i], searchDistanceInMeter);
            }
            return result;
        }

        /// <summary>
        /// Searches for the closest point on the routing network that's routable for the given profiles.
        /// </summary>
<<<<<<< HEAD
        public static Result<RouterPoint> TryResolve(this Router router, Profile profile, NetTopologySuite.Geometries.Coordinate coordinate,
=======
        public static Result<RouterPoint> TryResolve(this Router router, Profile profile, Coordinate coordinate,
>>>>>>> 75c4d80b
            float searchDistanceInMeter = Constants.SearchDistanceInMeter)
        {
            return router.TryResolve(new Profile[] { profile }, coordinate, searchDistanceInMeter);
        }
        
        /// <summary>
        /// Searches for the closest points on the routing network that's routable for the given profile(s).
        /// </summary>
<<<<<<< HEAD
        public static Result<RouterPoint>[] TryResolve(this Router router, Profile[] profiles, NetTopologySuite.Geometries.Coordinate[] coordinates,
=======
        public static Result<RouterPoint>[] TryResolve(this Router router, Profile[] profiles, Coordinate[] coordinates,
>>>>>>> 75c4d80b
            float searchDistanceInMeter = Constants.SearchDistanceInMeter)
        {
            if (coordinates == null) { throw new ArgumentNullException("coordinate"); }

            var result = new Result<RouterPoint>[coordinates.Length];
            for (var i = 0; i < coordinates.Length; i++)
            {
                result[i] = router.TryResolve(profiles, coordinates[i], searchDistanceInMeter);
            }
            return result;
        }

        /// <summary>
        /// Searches for the closest point on the routing network that's routable for the given profiles.
        /// </summary>
<<<<<<< HEAD
        public static Result<RouterPoint> TryResolve(this Router router, Profile[] profiles, NetTopologySuite.Geometries.Coordinate coordinate,
=======
        public static Result<RouterPoint> TryResolve(this Router router, Profile[] profiles, Coordinate coordinate,
>>>>>>> 75c4d80b
            float searchDistanceInMeter = Constants.SearchDistanceInMeter)
        {
            return router.TryResolve(profiles, (float)coordinate.Y, (float)coordinate.X,
                searchDistanceInMeter);
        }

        /// <summary>
        /// Searches for the closest point on the routing network that's routable for the given profiles.
        /// </summary>
<<<<<<< HEAD
        public static Result<RouterPoint> TryResolve(this Router router, Profile[] profiles, NetTopologySuite.Geometries.Coordinate coordinate,
=======
        public static Result<RouterPoint> TryResolve(this Router router, Profile[] profiles, Coordinate coordinate,
>>>>>>> 75c4d80b
            Func<RoutingEdge, bool> isBetter, float searchDistanceInMeter = Constants.SearchDistanceInMeter)
        {
            return router.TryResolve(profiles, (float)coordinate.Y, (float)coordinate.X, isBetter,
                searchDistanceInMeter);
        }

        /// <summary>
        /// Searches for the closest point on the routing network that's routable for the given profiles.
        /// </summary>
<<<<<<< HEAD
        public static RouterPoint Resolve(this Router router, Profile profile, NetTopologySuite.Geometries.Coordinate coordinate,
=======
        public static RouterPoint Resolve(this Router router, Profile profile, Coordinate coordinate,
>>>>>>> 75c4d80b
            float searchDistanceInMeter = Constants.SearchDistanceInMeter)
        {
            return router.TryResolve(profile, coordinate, searchDistanceInMeter).Value;
        }

        /// <summary>
        /// Searches for the closest point on the routing network that's routable for the given profiles.
        /// </summary>
<<<<<<< HEAD
        public static RouterPoint Resolve(this Router router, Profile[] profiles, NetTopologySuite.Geometries.Coordinate coordinate,
=======
        public static RouterPoint Resolve(this Router router, Profile[] profiles, Coordinate coordinate,
>>>>>>> 75c4d80b
            float searchDistanceInMeter = Constants.SearchDistanceInMeter)
        {
            return router.TryResolve(profiles, coordinate, searchDistanceInMeter).Value;
        }

        /// <summary>
        /// Searches for the closest point on the routing network that's routable for the given profiles.
        /// </summary>
<<<<<<< HEAD
        public static RouterPoint[] Resolve(this Router router, Profile profile, NetTopologySuite.Geometries.Coordinate[] coordinates,
=======
        public static RouterPoint[] Resolve(this Router router, Profile profile, Coordinate[] coordinates,
>>>>>>> 75c4d80b
            float searchDistanceInMeter = Constants.SearchDistanceInMeter)
        {
            var results = router.TryResolve(profile, coordinates, searchDistanceInMeter);
            var routerPoints = new RouterPoint[results.Length];
            for (var i = 0; i < results.Length; i++)
            {
                routerPoints[i] = results[i].Value;
            }
            return routerPoints;
        }

        /// <summary>
        /// Searches for the closest point on the routing network that's routable for the given profiles.
        /// </summary>
<<<<<<< HEAD
        public static RouterPoint Resolve(this Router router, Profile[] profiles, NetTopologySuite.Geometries.Coordinate coordinate,
=======
        public static RouterPoint Resolve(this Router router, Profile[] profiles, Coordinate coordinate,
>>>>>>> 75c4d80b
            Func<RoutingEdge, bool> isBetter,
                float searchDistanceInMeter = Constants.SearchDistanceInMeter)
        {
            return router.TryResolve(profiles, coordinate, isBetter, searchDistanceInMeter).Value;
        }

        /// <summary>
        /// Calculates a route between the two locations.
        /// </summary>
<<<<<<< HEAD
        public static Route Calculate(this Router router, Profile profile, NetTopologySuite.Geometries.Coordinate source, NetTopologySuite.Geometries.Coordinate target)
=======
        public static Route Calculate(this Router router, Profile profile, Coordinate source, Coordinate target)
>>>>>>> 75c4d80b
        {
            return router.TryCalculate(profile, source, target).Value;
        }

        /// <summary>
        /// Calculates a route along the given locations.
        /// </summary>
<<<<<<< HEAD
        public static Route Calculate(this Router router, Profile profile, NetTopologySuite.Geometries.Coordinate[] locations)
=======
        public static Route Calculate(this Router router, Profile profile, Coordinate[] locations)
>>>>>>> 75c4d80b
        {
            return router.TryCalculate(profile, locations).Value;
        }

        /// <summary>
        /// Calculates a route between the two locations.
        /// </summary>
<<<<<<< HEAD
        public static Result<Route> TryCalculate(this Router router, Profile profile, NetTopologySuite.Geometries.Coordinate source,
            NetTopologySuite.Geometries.Coordinate target)
=======
        public static Result<Route> TryCalculate(this Router router, Profile profile, Coordinate source,
            Coordinate target)
>>>>>>> 75c4d80b
        {
            return router.TryCalculate(profile, (float)source.Y, (float)source.X, (float)target.Y, (float)target.X);
        }

        /// <summary>
        /// Calculates a route along the given locations.
        /// </summary>
<<<<<<< HEAD
        public static Result<Route> TryCalculate(this Router router, Profile profile, NetTopologySuite.Geometries.Coordinate[] locations)
=======
        public static Result<Route> TryCalculate(this Router router, Profile profile, Coordinate[] locations)
>>>>>>> 75c4d80b
        {
            if (locations.Length < 2)
            {
                throw new ArgumentOutOfRangeException("Cannot calculate a routing along less than two locations.");
            }
            var resolved = router.TryResolve(profile, locations);
            var route = router.TryCalculate(profile, resolved[0].Value, resolved[1].Value);
            if (route.IsError)
            {
                return route;
            }
            for (var i = 2; i < resolved.Length; i++)
            {
                var nextRoute = router.TryCalculate(profile, resolved[i - 1].Value, resolved[i].Value);
                if (nextRoute.IsError)
                {
                    return nextRoute;
                }
                route = new Result<Route>(route.Value.Concatenate(nextRoute.Value));
            }
            return route;
        }

        /// <summary>
        /// Calculates the weight between the two locations.
        /// </summary>
<<<<<<< HEAD
        public static Result<T> TryCalculateWeight<T>(this Router router, Profile profile, WeightHandler<T> weightHandler, NetTopologySuite.Geometries.Coordinate source, NetTopologySuite.Geometries.Coordinate target)
=======
        public static Result<T> TryCalculateWeight<T>(this Router router, Profile profile, WeightHandler<T> weightHandler, Coordinate source, Coordinate target)
>>>>>>> 75c4d80b
            where T : struct
        {
            return router.TryCalculateWeight(profile, weightHandler, (float)source.Y, (float)source.X, (float)target.Y, (float)target.X);
        }

        /// <summary>
        /// Calculates all weights between all given locations.
        /// </summary>
<<<<<<< HEAD
        public static Result<T[][]> TryCalculateWeight<T>(this Router router, Profile profile, WeightHandler<T> weightHandler, NetTopologySuite.Geometries.Coordinate[] locations)
=======
        public static Result<T[][]> TryCalculateWeight<T>(this Router router, Profile profile, WeightHandler<T> weightHandler, Coordinate[] locations)
>>>>>>> 75c4d80b
            where T : struct
        {
            return router.TryCalculateWeight(profile, weightHandler, locations, locations);
        }

        /// <summary>
        /// Calculates all weights between all sources and all targets.
        /// </summary>
<<<<<<< HEAD
        public static Result<T[][]> TryCalculateWeight<T>(this Router router, Profile profile, WeightHandler<T> weightHandler, NetTopologySuite.Geometries.Coordinate[] sources, NetTopologySuite.Geometries.Coordinate[] targets)
=======
        public static Result<T[][]> TryCalculateWeight<T>(this Router router, Profile profile, WeightHandler<T> weightHandler, Coordinate[] sources, Coordinate[] targets)
>>>>>>> 75c4d80b
            where T : struct
        {
            var resolvedSources = new RouterPoint[sources.Length];
            for (var i = 0; i < sources.Length; i++)
            {
                var result = router.TryResolve(profile, sources[i]);
                if (result.IsError)
                {
                    return new Result<T[][]>(string.Format("Source at index {0} could not be resolved: {1}",
                        i, result.ErrorMessage), (s) =>
                        {
                            throw new Exceptions.ResolveFailedException(s);
                        });
                }
                resolvedSources[i] = result.Value;
            }
            var resolvedTargets = new RouterPoint[targets.Length];
            for (var i = 0; i < targets.Length; i++)
            {
                var result = router.TryResolve(profile, targets[i]);
                if (result.IsError)
                {
                    return new Result<T[][]>(string.Format("Target at index {0} could not be resolved: {1}",
                        i, result.ErrorMessage), (s) =>
                        {
                            throw new Exceptions.ResolveFailedException(s);
                        });
                }
                resolvedTargets[i] = result.Value;
            }

            var invalidSources = new HashSet<int>();
            var invalidTargets = new HashSet<int>();
            var weights = router.TryCalculateWeight(profile, weightHandler, resolvedSources, resolvedTargets, invalidSources, invalidTargets, null);
            if (invalidSources.Count > 0)
            {
                return new Result<T[][]>("Some sources could not be routed from. Most likely there are islands in the loaded network.", (s) =>
                {
                    throw new Exceptions.RouteNotFoundException(s);
                });
            }
            if (invalidTargets.Count > 0)
            {
                return new Result<T[][]>("Some targets could not be routed to. Most likely there are islands in the loaded network.", (s) =>
                {
                    throw new Exceptions.RouteNotFoundException(s);
                });
            }
            return weights;
        }
    }
}<|MERGE_RESOLUTION|>--- conflicted
+++ resolved
@@ -35,11 +35,8 @@
         /// <summary>
         /// Searches for the closest points on the routing network that's routable for the given profile(s).
         /// </summary>
-<<<<<<< HEAD
         public static Result<RouterPoint>[] TryResolve(this Router router, Profile profile, NetTopologySuite.Geometries.Coordinate[] coordinates,
-=======
-        public static Result<RouterPoint>[] TryResolve(this Router router, Profile profile, Coordinate[] coordinates,
->>>>>>> 75c4d80b
+
             float searchDistanceInMeter = Constants.SearchDistanceInMeter)
         {
             if (coordinates == null) { throw new ArgumentNullException("coordinate"); }
@@ -55,11 +52,8 @@
         /// <summary>
         /// Searches for the closest point on the routing network that's routable for the given profiles.
         /// </summary>
-<<<<<<< HEAD
         public static Result<RouterPoint> TryResolve(this Router router, Profile profile, NetTopologySuite.Geometries.Coordinate coordinate,
-=======
-        public static Result<RouterPoint> TryResolve(this Router router, Profile profile, Coordinate coordinate,
->>>>>>> 75c4d80b
+
             float searchDistanceInMeter = Constants.SearchDistanceInMeter)
         {
             return router.TryResolve(new Profile[] { profile }, coordinate, searchDistanceInMeter);
@@ -68,11 +62,8 @@
         /// <summary>
         /// Searches for the closest points on the routing network that's routable for the given profile(s).
         /// </summary>
-<<<<<<< HEAD
         public static Result<RouterPoint>[] TryResolve(this Router router, Profile[] profiles, NetTopologySuite.Geometries.Coordinate[] coordinates,
-=======
-        public static Result<RouterPoint>[] TryResolve(this Router router, Profile[] profiles, Coordinate[] coordinates,
->>>>>>> 75c4d80b
+
             float searchDistanceInMeter = Constants.SearchDistanceInMeter)
         {
             if (coordinates == null) { throw new ArgumentNullException("coordinate"); }
@@ -88,11 +79,8 @@
         /// <summary>
         /// Searches for the closest point on the routing network that's routable for the given profiles.
         /// </summary>
-<<<<<<< HEAD
         public static Result<RouterPoint> TryResolve(this Router router, Profile[] profiles, NetTopologySuite.Geometries.Coordinate coordinate,
-=======
-        public static Result<RouterPoint> TryResolve(this Router router, Profile[] profiles, Coordinate coordinate,
->>>>>>> 75c4d80b
+
             float searchDistanceInMeter = Constants.SearchDistanceInMeter)
         {
             return router.TryResolve(profiles, (float)coordinate.Y, (float)coordinate.X,
@@ -102,11 +90,8 @@
         /// <summary>
         /// Searches for the closest point on the routing network that's routable for the given profiles.
         /// </summary>
-<<<<<<< HEAD
         public static Result<RouterPoint> TryResolve(this Router router, Profile[] profiles, NetTopologySuite.Geometries.Coordinate coordinate,
-=======
-        public static Result<RouterPoint> TryResolve(this Router router, Profile[] profiles, Coordinate coordinate,
->>>>>>> 75c4d80b
+
             Func<RoutingEdge, bool> isBetter, float searchDistanceInMeter = Constants.SearchDistanceInMeter)
         {
             return router.TryResolve(profiles, (float)coordinate.Y, (float)coordinate.X, isBetter,
@@ -116,11 +101,8 @@
         /// <summary>
         /// Searches for the closest point on the routing network that's routable for the given profiles.
         /// </summary>
-<<<<<<< HEAD
         public static RouterPoint Resolve(this Router router, Profile profile, NetTopologySuite.Geometries.Coordinate coordinate,
-=======
-        public static RouterPoint Resolve(this Router router, Profile profile, Coordinate coordinate,
->>>>>>> 75c4d80b
+
             float searchDistanceInMeter = Constants.SearchDistanceInMeter)
         {
             return router.TryResolve(profile, coordinate, searchDistanceInMeter).Value;
@@ -129,11 +111,8 @@
         /// <summary>
         /// Searches for the closest point on the routing network that's routable for the given profiles.
         /// </summary>
-<<<<<<< HEAD
         public static RouterPoint Resolve(this Router router, Profile[] profiles, NetTopologySuite.Geometries.Coordinate coordinate,
-=======
-        public static RouterPoint Resolve(this Router router, Profile[] profiles, Coordinate coordinate,
->>>>>>> 75c4d80b
+
             float searchDistanceInMeter = Constants.SearchDistanceInMeter)
         {
             return router.TryResolve(profiles, coordinate, searchDistanceInMeter).Value;
@@ -142,11 +121,8 @@
         /// <summary>
         /// Searches for the closest point on the routing network that's routable for the given profiles.
         /// </summary>
-<<<<<<< HEAD
         public static RouterPoint[] Resolve(this Router router, Profile profile, NetTopologySuite.Geometries.Coordinate[] coordinates,
-=======
-        public static RouterPoint[] Resolve(this Router router, Profile profile, Coordinate[] coordinates,
->>>>>>> 75c4d80b
+
             float searchDistanceInMeter = Constants.SearchDistanceInMeter)
         {
             var results = router.TryResolve(profile, coordinates, searchDistanceInMeter);
@@ -161,11 +137,8 @@
         /// <summary>
         /// Searches for the closest point on the routing network that's routable for the given profiles.
         /// </summary>
-<<<<<<< HEAD
         public static RouterPoint Resolve(this Router router, Profile[] profiles, NetTopologySuite.Geometries.Coordinate coordinate,
-=======
-        public static RouterPoint Resolve(this Router router, Profile[] profiles, Coordinate coordinate,
->>>>>>> 75c4d80b
+
             Func<RoutingEdge, bool> isBetter,
                 float searchDistanceInMeter = Constants.SearchDistanceInMeter)
         {
@@ -175,11 +148,8 @@
         /// <summary>
         /// Calculates a route between the two locations.
         /// </summary>
-<<<<<<< HEAD
         public static Route Calculate(this Router router, Profile profile, NetTopologySuite.Geometries.Coordinate source, NetTopologySuite.Geometries.Coordinate target)
-=======
-        public static Route Calculate(this Router router, Profile profile, Coordinate source, Coordinate target)
->>>>>>> 75c4d80b
+
         {
             return router.TryCalculate(profile, source, target).Value;
         }
@@ -187,11 +157,8 @@
         /// <summary>
         /// Calculates a route along the given locations.
         /// </summary>
-<<<<<<< HEAD
         public static Route Calculate(this Router router, Profile profile, NetTopologySuite.Geometries.Coordinate[] locations)
-=======
-        public static Route Calculate(this Router router, Profile profile, Coordinate[] locations)
->>>>>>> 75c4d80b
+
         {
             return router.TryCalculate(profile, locations).Value;
         }
@@ -199,13 +166,9 @@
         /// <summary>
         /// Calculates a route between the two locations.
         /// </summary>
-<<<<<<< HEAD
         public static Result<Route> TryCalculate(this Router router, Profile profile, NetTopologySuite.Geometries.Coordinate source,
             NetTopologySuite.Geometries.Coordinate target)
-=======
-        public static Result<Route> TryCalculate(this Router router, Profile profile, Coordinate source,
-            Coordinate target)
->>>>>>> 75c4d80b
+
         {
             return router.TryCalculate(profile, (float)source.Y, (float)source.X, (float)target.Y, (float)target.X);
         }
@@ -213,11 +176,8 @@
         /// <summary>
         /// Calculates a route along the given locations.
         /// </summary>
-<<<<<<< HEAD
         public static Result<Route> TryCalculate(this Router router, Profile profile, NetTopologySuite.Geometries.Coordinate[] locations)
-=======
-        public static Result<Route> TryCalculate(this Router router, Profile profile, Coordinate[] locations)
->>>>>>> 75c4d80b
+
         {
             if (locations.Length < 2)
             {
@@ -244,11 +204,8 @@
         /// <summary>
         /// Calculates the weight between the two locations.
         /// </summary>
-<<<<<<< HEAD
         public static Result<T> TryCalculateWeight<T>(this Router router, Profile profile, WeightHandler<T> weightHandler, NetTopologySuite.Geometries.Coordinate source, NetTopologySuite.Geometries.Coordinate target)
-=======
-        public static Result<T> TryCalculateWeight<T>(this Router router, Profile profile, WeightHandler<T> weightHandler, Coordinate source, Coordinate target)
->>>>>>> 75c4d80b
+
             where T : struct
         {
             return router.TryCalculateWeight(profile, weightHandler, (float)source.Y, (float)source.X, (float)target.Y, (float)target.X);
@@ -257,11 +214,8 @@
         /// <summary>
         /// Calculates all weights between all given locations.
         /// </summary>
-<<<<<<< HEAD
         public static Result<T[][]> TryCalculateWeight<T>(this Router router, Profile profile, WeightHandler<T> weightHandler, NetTopologySuite.Geometries.Coordinate[] locations)
-=======
-        public static Result<T[][]> TryCalculateWeight<T>(this Router router, Profile profile, WeightHandler<T> weightHandler, Coordinate[] locations)
->>>>>>> 75c4d80b
+
             where T : struct
         {
             return router.TryCalculateWeight(profile, weightHandler, locations, locations);
@@ -270,11 +224,8 @@
         /// <summary>
         /// Calculates all weights between all sources and all targets.
         /// </summary>
-<<<<<<< HEAD
         public static Result<T[][]> TryCalculateWeight<T>(this Router router, Profile profile, WeightHandler<T> weightHandler, NetTopologySuite.Geometries.Coordinate[] sources, NetTopologySuite.Geometries.Coordinate[] targets)
-=======
-        public static Result<T[][]> TryCalculateWeight<T>(this Router router, Profile profile, WeightHandler<T> weightHandler, Coordinate[] sources, Coordinate[] targets)
->>>>>>> 75c4d80b
+
             where T : struct
         {
             var resolvedSources = new RouterPoint[sources.Length];
