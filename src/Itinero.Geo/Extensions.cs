﻿/*
 *  Licensed to SharpSoftware under one or more contributor
 *  license agreements. See the NOTICE file distributed with this work for 
 *  additional information regarding copyright ownership.
 * 
 *  SharpSoftware licenses this file to you under the Apache License, 
 *  Version 2.0 (the "License"); you may not use this file except in 
 *  compliance with the License. You may obtain a copy of the License at
 * 
 *       http://www.apache.org/licenses/LICENSE-2.0
 * 
 *  Unless required by applicable law or agreed to in writing, software
 *  distributed under the License is distributed on an "AS IS" BASIS,
 *  WITHOUT WARRANTIES OR CONDITIONS OF ANY KIND, either express or implied.
 *  See the License for the specific language governing permissions and
 *  limitations under the License.
 */

using Itinero.Navigation.Instructions;
using System.Collections.Generic;
using NetTopologySuite.Geometries;

namespace Itinero.Geo
{
    /// <summary>
    /// Contains general extensions related to GeoAPI/NTS and Itinero.
    /// </summary>
    public static class Extensions
    {
        /// <summary>
        /// Converts the coordinate to a geoapi coordinate.
        /// </summary>
<<<<<<< HEAD
        public static NetTopologySuite.Geometries.Coordinate ToCoordinate(this LocalGeo.Coordinate coordinate)
        {
            return new NetTopologySuite.Geometries.Coordinate(coordinate.Longitude, coordinate.Latitude);
=======
        public static Coordinate ToCoordinate(this LocalGeo.Coordinate coordinate)
        {
            return new Coordinate(coordinate.Longitude, coordinate.Latitude);
>>>>>>> 75c4d80b
        }

        /// <summary>
        /// Converts a geoapi coordinate to a coordinate.
        /// </summary>
<<<<<<< HEAD
        public static LocalGeo.Coordinate FromCoordinate(this NetTopologySuite.Geometries.Coordinate coordinate)
=======
        public static LocalGeo.Coordinate FromCoordinate(this Coordinate coordinate)
>>>>>>> 75c4d80b
        {
            return new LocalGeo.Coordinate((float)coordinate.Y, (float)coordinate.X);
        }

        /// <summary>
        /// Converts a list of coordinates to geoapi coordinates.
        /// </summary>
<<<<<<< HEAD
        public static List<NetTopologySuite.Geometries.Coordinate> ToCoordinates(this List<LocalGeo.Coordinate> coordinates)
=======
        public static List<Coordinate> ToCoordinates(this List<LocalGeo.Coordinate> coordinates)
>>>>>>> 75c4d80b
        {
            if (coordinates == null)
            {
                return null;
            }

<<<<<<< HEAD
            var geoApiCoordinates = new List<NetTopologySuite.Geometries.Coordinate>(coordinates.Count);
=======
            var geoApiCoordinates = new List<Coordinate>(coordinates.Count);
>>>>>>> 75c4d80b
            for (var i = 0; i < coordinates.Count; i++)
            {
                geoApiCoordinates.Add(coordinates[i].ToCoordinate());
            }
            return geoApiCoordinates;
        }

        /// <summary>
        /// Converts a list of coordinates to geoapi coordinates.
        /// </summary>
<<<<<<< HEAD
        public static NetTopologySuite.Geometries.Coordinate[] ToCoordinatesArray(this List<LocalGeo.Coordinate> coordinates)
=======
        public static Coordinate[] ToCoordinatesArray(this List<LocalGeo.Coordinate> coordinates)
>>>>>>> 75c4d80b
        {
            if (coordinates == null)
            {
                return null;
            }

<<<<<<< HEAD
            var geoApiCoordinates = new NetTopologySuite.Geometries.Coordinate[coordinates.Count];
=======
            var geoApiCoordinates = new Coordinate[coordinates.Count];
>>>>>>> 75c4d80b
            for (var i = 0; i < coordinates.Count; i++)
            {
                geoApiCoordinates[i] = coordinates[i].ToCoordinate();
            }
            return geoApiCoordinates;
        }

        /// <summary>
        /// Converts a list of coordinates to geoapi coordinates.
        /// </summary>
<<<<<<< HEAD
        public static List<NetTopologySuite.Geometries.Coordinate> ToCoordinates(this LocalGeo.Coordinate[] coordinates)
=======
        public static List<Coordinate> ToCoordinates(this LocalGeo.Coordinate[] coordinates)
>>>>>>> 75c4d80b
        {
            if (coordinates == null)
            {
                return null;
            }

<<<<<<< HEAD
            var geoApiCoordinates = new List<NetTopologySuite.Geometries.Coordinate>(coordinates.Length);
=======
            var geoApiCoordinates = new List<Coordinate>(coordinates.Length);
>>>>>>> 75c4d80b
            for (var i = 0; i < coordinates.Length; i++)
            {
                geoApiCoordinates.Add(coordinates[i].ToCoordinate());
            }
            return geoApiCoordinates;
        }

        /// <summary>
        /// Converts an array of coordinates to an array of geoapi coordinates.
        /// </summary>
<<<<<<< HEAD
        public static NetTopologySuite.Geometries.Coordinate[] ToCoordinatesArray(this LocalGeo.Coordinate[] coordinates)
=======
        public static Coordinate[] ToCoordinatesArray(this LocalGeo.Coordinate[] coordinates)
>>>>>>> 75c4d80b
        {
            if (coordinates == null)
            {
                return null;
            }

<<<<<<< HEAD
            var geoApiCoordinates = new NetTopologySuite.Geometries.Coordinate[coordinates.Length];
=======
            var geoApiCoordinates = new Coordinate[coordinates.Length];
>>>>>>> 75c4d80b
            for (var i = 0; i < coordinates.Length; i++)
            {
                geoApiCoordinates[i] = coordinates[i].ToCoordinate();
            }
            return geoApiCoordinates;
        }

        /// <summary>
        /// Converts the given coordinates list to the a linear ring.
        /// </summary>
        public static LinearRing ToLinearRing(this List<LocalGeo.Coordinate> coordinates)
        {
            return new LinearRing(coordinates.ToCoordinatesArray());
        }

        /// <summary>
        /// Converts the given coordinates list list to the an array of linear rings.
        /// </summary>
        public static LinearRing[] ToLinearRings(this List<List<LocalGeo.Coordinate>> coordinates)
        {
            var rings = new LinearRing[coordinates.Count];
            for(var i = 0; i < rings.Length; i++)
            {
                rings[i] = coordinates[i].ToLinearRing();
            }
            return rings;
        }

        /// <summary>
        /// Converts the given polygon to and NTS polygon.
        /// </summary>
        public static NetTopologySuite.Geometries.Polygon ToPolygon(this LocalGeo.Polygon polygon)
        {
            return new NetTopologySuite.Geometries.Polygon(polygon.ExteriorRing.ToLinearRing(),
                polygon.InteriorRings.ToLinearRings());
        }

        /// <summary>
        /// Converts the given polygon enumerable to a feature collection.
        /// </summary>
        public static NetTopologySuite.Features.FeatureCollection ToFeatureCollection(this IEnumerable<LocalGeo.Polygon> polygons)
        {
            var featureCollection = new NetTopologySuite.Features.FeatureCollection();
            foreach(var polygon in polygons)
            {
                featureCollection.Add(new NetTopologySuite.Features.Feature(
                    polygon.ToPolygon(), new NetTopologySuite.Features.AttributesTable()));
            }
            return featureCollection;
        }

        /// <summary>
        /// Converts the given treeedge to a linestring.
        /// </summary>
        public static LineString ToLineString(this Algorithms.Networks.Analytics.Trees.Models.TreeEdge edge)
        {
<<<<<<< HEAD
            var coordinates = new NetTopologySuite.Geometries.Coordinate[edge.Shape.Length];
            for(var i = 0; i < coordinates.Length; i++)
            {
                coordinates[i] = new NetTopologySuite.Geometries.Coordinate(edge.Shape[i][0], edge.Shape[i][1]);
=======
            var coordinates = new Coordinate[edge.Shape.Length];
            for(var i = 0; i < coordinates.Length; i++)
            {
                coordinates[i] = new Coordinate(edge.Shape[i][0], edge.Shape[i][1]);
>>>>>>> 75c4d80b
            }
            return new LineString(coordinates);
        }

        /// <summary>
        /// Converts the given tree to a feature collection.
        /// </summary>
        public static NetTopologySuite.Features.FeatureCollection ToFeatureCollection(this Algorithms.Networks.Analytics.Trees.Models.Tree tree)
        {
            var featureCollection = new NetTopologySuite.Features.FeatureCollection();
            foreach (var treeEdge in tree.Edges)
            {
                var attributes = new NetTopologySuite.Features.AttributesTable();
                attributes.Add("weight1", treeEdge.Weight1.ToInvariantString());
                attributes.Add("weight2", treeEdge.Weight2.ToInvariantString());
                attributes.Add("edge", treeEdge.EdgeId.ToInvariantString());
                attributes.Add("previous_edge", treeEdge.PreviousEdgeId.ToInvariantString());
                featureCollection.Add(new NetTopologySuite.Features.Feature(
                    treeEdge.ToLineString(), attributes));
            }
            return featureCollection;
        }

        /// <summary>
        /// Converts the instructions to features.
        /// </summary>
        public static NetTopologySuite.Features.FeatureCollection ToFeatures(this IEnumerable<Instruction> instructions, Route route)
        {
            var featureCollection = new NetTopologySuite.Features.FeatureCollection();
            foreach (var instruction in instructions)
            {
                var attributes = new NetTopologySuite.Features.AttributesTable();
                attributes.Add("text", instruction.Text);
                attributes.Add("type", instruction.Type);
                var location = route.Shape[instruction.Shape];
                featureCollection.Add(new NetTopologySuite.Features.Feature(
                    new NetTopologySuite.Geometries.Point(location.ToCoordinate()), attributes));
            }
            return featureCollection;
        }

        /// <summary>
        /// Adds features from on collection to another.
        /// </summary>
        public static void Add(this NetTopologySuite.Features.FeatureCollection features, NetTopologySuite.Features.FeatureCollection featuresToAdd)
        {
            foreach(var feature in featuresToAdd)
            {
                features.Add(feature);
            }
        }
    }
}<|MERGE_RESOLUTION|>--- conflicted
+++ resolved
@@ -30,25 +30,17 @@
         /// <summary>
         /// Converts the coordinate to a geoapi coordinate.
         /// </summary>
-<<<<<<< HEAD
         public static NetTopologySuite.Geometries.Coordinate ToCoordinate(this LocalGeo.Coordinate coordinate)
         {
             return new NetTopologySuite.Geometries.Coordinate(coordinate.Longitude, coordinate.Latitude);
-=======
-        public static Coordinate ToCoordinate(this LocalGeo.Coordinate coordinate)
-        {
-            return new Coordinate(coordinate.Longitude, coordinate.Latitude);
->>>>>>> 75c4d80b
+
         }
 
         /// <summary>
         /// Converts a geoapi coordinate to a coordinate.
         /// </summary>
-<<<<<<< HEAD
         public static LocalGeo.Coordinate FromCoordinate(this NetTopologySuite.Geometries.Coordinate coordinate)
-=======
-        public static LocalGeo.Coordinate FromCoordinate(this Coordinate coordinate)
->>>>>>> 75c4d80b
+
         {
             return new LocalGeo.Coordinate((float)coordinate.Y, (float)coordinate.X);
         }
@@ -56,22 +48,15 @@
         /// <summary>
         /// Converts a list of coordinates to geoapi coordinates.
         /// </summary>
-<<<<<<< HEAD
         public static List<NetTopologySuite.Geometries.Coordinate> ToCoordinates(this List<LocalGeo.Coordinate> coordinates)
-=======
-        public static List<Coordinate> ToCoordinates(this List<LocalGeo.Coordinate> coordinates)
->>>>>>> 75c4d80b
-        {
-            if (coordinates == null)
-            {
-                return null;
-            }
-
-<<<<<<< HEAD
+
+        {
+            if (coordinates == null)
+            {
+                return null;
+            }
             var geoApiCoordinates = new List<NetTopologySuite.Geometries.Coordinate>(coordinates.Count);
-=======
-            var geoApiCoordinates = new List<Coordinate>(coordinates.Count);
->>>>>>> 75c4d80b
+
             for (var i = 0; i < coordinates.Count; i++)
             {
                 geoApiCoordinates.Add(coordinates[i].ToCoordinate());
@@ -82,22 +67,15 @@
         /// <summary>
         /// Converts a list of coordinates to geoapi coordinates.
         /// </summary>
-<<<<<<< HEAD
         public static NetTopologySuite.Geometries.Coordinate[] ToCoordinatesArray(this List<LocalGeo.Coordinate> coordinates)
-=======
-        public static Coordinate[] ToCoordinatesArray(this List<LocalGeo.Coordinate> coordinates)
->>>>>>> 75c4d80b
-        {
-            if (coordinates == null)
-            {
-                return null;
-            }
-
-<<<<<<< HEAD
+
+        {
+            if (coordinates == null)
+            {
+                return null;
+            }
             var geoApiCoordinates = new NetTopologySuite.Geometries.Coordinate[coordinates.Count];
-=======
-            var geoApiCoordinates = new Coordinate[coordinates.Count];
->>>>>>> 75c4d80b
+
             for (var i = 0; i < coordinates.Count; i++)
             {
                 geoApiCoordinates[i] = coordinates[i].ToCoordinate();
@@ -108,22 +86,16 @@
         /// <summary>
         /// Converts a list of coordinates to geoapi coordinates.
         /// </summary>
-<<<<<<< HEAD
         public static List<NetTopologySuite.Geometries.Coordinate> ToCoordinates(this LocalGeo.Coordinate[] coordinates)
-=======
-        public static List<Coordinate> ToCoordinates(this LocalGeo.Coordinate[] coordinates)
->>>>>>> 75c4d80b
-        {
-            if (coordinates == null)
-            {
-                return null;
-            }
-
-<<<<<<< HEAD
+
+        {
+            if (coordinates == null)
+            {
+                return null;
+            }
+
             var geoApiCoordinates = new List<NetTopologySuite.Geometries.Coordinate>(coordinates.Length);
-=======
-            var geoApiCoordinates = new List<Coordinate>(coordinates.Length);
->>>>>>> 75c4d80b
+
             for (var i = 0; i < coordinates.Length; i++)
             {
                 geoApiCoordinates.Add(coordinates[i].ToCoordinate());
@@ -134,22 +106,15 @@
         /// <summary>
         /// Converts an array of coordinates to an array of geoapi coordinates.
         /// </summary>
-<<<<<<< HEAD
         public static NetTopologySuite.Geometries.Coordinate[] ToCoordinatesArray(this LocalGeo.Coordinate[] coordinates)
-=======
-        public static Coordinate[] ToCoordinatesArray(this LocalGeo.Coordinate[] coordinates)
->>>>>>> 75c4d80b
-        {
-            if (coordinates == null)
-            {
-                return null;
-            }
-
-<<<<<<< HEAD
+
+        {
+            if (coordinates == null)
+            {
+                return null;
+            }
             var geoApiCoordinates = new NetTopologySuite.Geometries.Coordinate[coordinates.Length];
-=======
-            var geoApiCoordinates = new Coordinate[coordinates.Length];
->>>>>>> 75c4d80b
+
             for (var i = 0; i < coordinates.Length; i++)
             {
                 geoApiCoordinates[i] = coordinates[i].ToCoordinate();
@@ -206,17 +171,11 @@
         /// </summary>
         public static LineString ToLineString(this Algorithms.Networks.Analytics.Trees.Models.TreeEdge edge)
         {
-<<<<<<< HEAD
             var coordinates = new NetTopologySuite.Geometries.Coordinate[edge.Shape.Length];
             for(var i = 0; i < coordinates.Length; i++)
             {
                 coordinates[i] = new NetTopologySuite.Geometries.Coordinate(edge.Shape[i][0], edge.Shape[i][1]);
-=======
-            var coordinates = new Coordinate[edge.Shape.Length];
-            for(var i = 0; i < coordinates.Length; i++)
-            {
-                coordinates[i] = new Coordinate(edge.Shape[i][0], edge.Shape[i][1]);
->>>>>>> 75c4d80b
+
             }
             return new LineString(coordinates);
         }
