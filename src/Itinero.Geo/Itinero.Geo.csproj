﻿<Project Sdk="Microsoft.NET.Sdk">
  <Import Project="../../Itinero.Common.props" />

  <PropertyGroup>
<<<<<<< HEAD
    <TargetFrameworks>netstandard2.0;net461;</TargetFrameworks>
=======
    <TargetFrameworks>netstandard2.0</TargetFrameworks>
>>>>>>> 75c4d80b
    <AssemblyName>Itinero.Geo</AssemblyName>
    <PackageId>Itinero.Geo</PackageId>
    <LangVersion>default</LangVersion>
    <Title>Itinero.Geo</Title>
    <Description>Itinero.Geo - A bridge between Itinero and NTS.</Description>
  </PropertyGroup>
  <ItemGroup>
<<<<<<< HEAD
    <PackageReference Include="NetTopologySuite" Version="2.0.0" />
    <PackageReference Include="NetTopologySuite.Features" Version="2.0.0" />
  </ItemGroup>
  <ItemGroup Condition=" '$(TargetFramework)' == 'net461' ">
    <Reference Include="System.Xml" />
    <Reference Include="System" />
    <Reference Include="Microsoft.CSharp" />
  </ItemGroup>
  <PropertyGroup Condition=" '$(TargetFramework)' == 'net461' ">
    <DefineConstants>$(DefineConstants);NET45</DefineConstants>
  </PropertyGroup>
  <ItemGroup Condition=" '$(TargetFramework)' == 'net461' ">
    <Compile Include="..\..\SharedAssemblyVersion.cs" />
=======
    <PackageReference Include="NetTopologySuite" Version="2.1.0" />
    <PackageReference Include="NetTopologySuite.Features" Version="2.1.0" />
>>>>>>> 75c4d80b
  </ItemGroup>
  <ItemGroup>
    <ProjectReference Include="..\Itinero\Itinero.csproj" />
  </ItemGroup>
</Project><|MERGE_RESOLUTION|>--- conflicted
+++ resolved
@@ -2,11 +2,7 @@
   <Import Project="../../Itinero.Common.props" />
 
   <PropertyGroup>
-<<<<<<< HEAD
     <TargetFrameworks>netstandard2.0;net461;</TargetFrameworks>
-=======
-    <TargetFrameworks>netstandard2.0</TargetFrameworks>
->>>>>>> 75c4d80b
     <AssemblyName>Itinero.Geo</AssemblyName>
     <PackageId>Itinero.Geo</PackageId>
     <LangVersion>default</LangVersion>
@@ -14,7 +10,6 @@
     <Description>Itinero.Geo - A bridge between Itinero and NTS.</Description>
   </PropertyGroup>
   <ItemGroup>
-<<<<<<< HEAD
     <PackageReference Include="NetTopologySuite" Version="2.0.0" />
     <PackageReference Include="NetTopologySuite.Features" Version="2.0.0" />
   </ItemGroup>
@@ -28,10 +23,6 @@
   </PropertyGroup>
   <ItemGroup Condition=" '$(TargetFramework)' == 'net461' ">
     <Compile Include="..\..\SharedAssemblyVersion.cs" />
-=======
-    <PackageReference Include="NetTopologySuite" Version="2.1.0" />
-    <PackageReference Include="NetTopologySuite.Features" Version="2.1.0" />
->>>>>>> 75c4d80b
   </ItemGroup>
   <ItemGroup>
     <ProjectReference Include="..\Itinero\Itinero.csproj" />
