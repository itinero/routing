--- conflicted
+++ resolved
@@ -2,11 +2,7 @@
   <Import Project="../../Itinero.Common.props" />
 
   <PropertyGroup>
-<<<<<<< HEAD
     <TargetFrameworks>netstandard2.0;net461;</TargetFrameworks>
-=======
-    <TargetFrameworks>netstandard2.0</TargetFrameworks>
->>>>>>> 75c4d80b
     <AssemblyName>Itinero.IO.Osm</AssemblyName>
     <PackageId>Itinero.IO.Osm</PackageId>
     <LangVersion>default</LangVersion>
@@ -19,7 +15,6 @@
   <ItemGroup>
     <PackageReference Include="OsmSharp" Version="6.2.0" />
   </ItemGroup>
-<<<<<<< HEAD
   <ItemGroup Condition=" '$(TargetFramework)' == 'netstandard1.6' ">
     <PackageReference Include="System.Xml.XmlSerializer" Version="4.3.0" />
   </ItemGroup>
@@ -47,9 +42,7 @@
   </PropertyGroup>
   <ItemGroup Condition=" '$(TargetFramework)' == 'net461' ">
     <Compile Include="..\..\SharedAssemblyVersion.cs" />
-=======
-  <ItemGroup>
->>>>>>> 75c4d80b
+
     <EmbeddedResource Include="Profiles\Defaults\*.lua" Exclude="bin\**;obj\**;**\*.xproj;packages\**;@(EmbeddedResource)" />
   </ItemGroup>
 </Project>