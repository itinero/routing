--- conflicted
+++ resolved
@@ -95,14 +95,7 @@
 
             foreach (var vehicle in vehicles)
             {
-<<<<<<< HEAD
-                foreach (var profiles in vehicle.GetProfileDefinitions())
-                {
-                    db.AddSupportedProfile(profiles);
-                }
-=======
                 db.AddSupportedVehicle(vehicle);
->>>>>>> 17253cb6
             }
 
             if (processors == null)
