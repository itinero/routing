﻿/*
 *  Licensed to SharpSoftware under one or more contributor
 *  license agreements. See the NOTICE file distributed with this work for 
 *  additional information regarding copyright ownership.
 * 
 *  SharpSoftware licenses this file to you under the Apache License, 
 *  Version 2.0 (the "License"); you may not use this file except in 
 *  compliance with the License. You may obtain a copy of the License at
 * 
 *       http://www.apache.org/licenses/LICENSE-2.0
 * 
 *  Unless required by applicable law or agreed to in writing, software
 *  distributed under the License is distributed on an "AS IS" BASIS,
 *  WITHOUT WARRANTIES OR CONDITIONS OF ANY KIND, either express or implied.
 *  See the License for the specific language governing permissions and
 *  limitations under the License.
 */

<<<<<<< HEAD
using NetTopologySuite.Geometries;
=======
using Itinero.Algorithms.Collections;
using Itinero.Geo;
>>>>>>> 75c4d80b
using Itinero.Logging;
using Itinero.Profiles;
using NetTopologySuite.Features;
using System;
using System.Collections;
using System.Collections.Generic;

namespace Itinero.IO.Shape.Writer
{
    public class FeaturesList : IList<IFeature>
    {
        private readonly RouterDb _routerDb;
        private readonly List<Profile> _profiles;

        /// <summary>
        /// Creates a new features list.
        /// </summary>
        public FeaturesList(RouterDb routerDb, IEnumerable<Profile> profiles)
        {
            _routerDb = routerDb;
            _profiles = new List<Profile>(profiles);
        }

        public IFeature this[int index]
        {
            get
            {
                return this.BuildFeature(index);
            }
            set
            {
                throw new NotSupportedException("List is reaonly.");
            }
        }

        public int Count
        {
            get
            {
                return (int)_routerDb.Network.EdgeCount;
            }
        }

        public bool IsReadOnly
        {
            get
            {
                return true;
            }
        }

        public void Add(IFeature item)
        {
            throw new NotSupportedException("List is reaonly.");
        }

        public void Clear()
        {
            throw new NotSupportedException("List is reaonly.");
        }

        public bool Contains(IFeature item)
        {
            throw new NotImplementedException();
        }

        public void CopyTo(IFeature[] array, int arrayIndex)
        {
            throw new NotImplementedException();
        }

        public IEnumerator<IFeature> GetEnumerator()
        {
            return new Enumerator(this);
        }

        private class Enumerator : IEnumerator<IFeature>
        {
            private readonly FeaturesList _list;

            public Enumerator(FeaturesList list)
            {
                _list = list;
            }

            private int _current = -1;

            public IFeature Current
            {
                get
                {
                    return _list[_current];
                }
            }

            object IEnumerator.Current
            {
                get
                {
                    return _list[_current];
                }
            }

            public void Dispose()
            {

            }

            public bool MoveNext()
            {
                _current++;
                return _current < _list.Count;
            }

            public void Reset()
            {
                _current = -1;
            }
        }

        public int IndexOf(IFeature item)
        {
            throw new NotImplementedException();
        }

        public void Insert(int index, IFeature item)
        {
            throw new NotSupportedException("List is reaonly.");
        }

        public bool Remove(IFeature item)
        {
            throw new NotSupportedException("List is reaonly.");
        }

        public void RemoveAt(int index)
        {
            throw new NotSupportedException("List is reaonly.");
        }

        IEnumerator IEnumerable.GetEnumerator()
        {
            throw new NotImplementedException();
        }

        private IFeature BuildFeature(int index)
        {
            if (((index - 1) % 10000) == 0)
            {
                Itinero.Logging.Logger.Log("FeatureList", TraceEventType.Information,
                    "Building feature {0}/{1}.", index - 1, this.Count);
            }

            var edge = _routerDb.Network.GetEdge((uint)index);

            var vertexLocation1 = _routerDb.Network.GeometricGraph.GetVertex(edge.From);
            var coordinates = new List<Coordinate>();
            coordinates.Add(new Coordinate(vertexLocation1.Longitude, vertexLocation1.Latitude));
            var shape = edge.Shape;
            if (shape != null)
            {
                var shapeEnumerable = shape.GetEnumerator();
                shapeEnumerable.Reset();
                while (shapeEnumerable.MoveNext())
                {
                    coordinates.Add(new Coordinate(shapeEnumerable.Current.Longitude,
                        shapeEnumerable.Current.Latitude));
                }
            }
            var vertexLocation2 = _routerDb.Network.GeometricGraph.GetVertex(edge.To);
            coordinates.Add(new Coordinate(vertexLocation2.Longitude, vertexLocation2.Latitude));
            var geometry = new LineString(coordinates.ToArray());

            var length = 0.0f;
            for (var i = 0; i < coordinates.Count - 1; i++)
            {
                length += Itinero.LocalGeo.Coordinate.DistanceEstimateInMeter((float)coordinates[i + 0].Y, (float)coordinates[i + 0].X,
                    (float)coordinates[i + 1].Y, (float)coordinates[i + 1].X);
            }

            var tags = new Itinero.Attributes.AttributeCollection(_routerDb.EdgeProfiles.Get(edge.Data.Profile));
            var metaTags = _routerDb.EdgeMeta.Get(edge.Data.MetaId);
            if (metaTags != null)
            {
                foreach (var tag in metaTags)
                {
                    tags.AddOrReplace(tag.Key, tag.Value);
                }
            }

            var attributes = new AttributesTable();
            attributes.AddFrom("highway", tags);
            attributes.AddFrom("route", tags);

            foreach (var p in _profiles)
            {
                var vehicleShortName = p.Parent.Name;
                if (vehicleShortName.Length > 4) vehicleShortName = vehicleShortName.Substring(0, 4);

                var profileShortName = p.Name;
                if (profileShortName == null) profileShortName = string.Empty;
                if (profileShortName.Length > 2) profileShortName = profileShortName.Substring(0, 3);

                var profileName = $"{vehicleShortName}_{profileShortName}";
                
                var factor = p.FactorAndSpeed(tags);
                attributes.Add(profileName.ToLower(), factor.Value != 0);
                attributes.Add(profileName + "_dir", factor.Direction);
                var speed = 1/factor.SpeedFactor*3.6;
                if (factor.SpeedFactor <= 0) speed = 65536;
                attributes.Add(profileName + "_sp", System.Math.Round(speed, 2));
                speed = 1/factor.Value*3.6;
                if (factor.Value <= 0) speed = 65536;
                attributes.Add(profileName + "_spc", System.Math.Round(speed, 2));
            }

            attributes.Add("length", System.Math.Round(length, 3));
            
            if (_routerDb.EdgeData != null)
            {
                foreach (var dataName in _routerDb.EdgeData.Names)
                {
                    var dataCollection = _routerDb.EdgeData.Get(dataName);
                    var attributeName = dataName;
                    if (attributeName.Length > 11) attributeName = attributeName.Substring(0, 11);
                    if (edge.Id >= dataCollection.Count)
                    {
                        attributes.Add(attributeName, string.Empty);
                        continue;
                    }
                    var data = dataCollection.GetRaw(edge.Id);
                    if (data != null)
                    {
                        attributes.Add(attributeName, data.ToInvariantString());
                    }
                    else
                    {
                        attributes.Add(attributeName, string.Empty);
                    }
                }
            }

            string lanesString;
            var lanes = 1;
            var lanesVerified = false;
            if (tags.TryGetValue("lanes", out lanesString))
            {
                lanesVerified = true;
                if (!int.TryParse(lanesString, out lanes))
                {
                    lanes = 1;
                    lanesVerified = false;
                }
            }
            if (!attributes.Exists("lanes")) attributes.Add("lanes", lanes);
            if (!attributes.Exists("lanes_ve")) attributes.Add("lanes_ve", lanesVerified);
            
            var name = tags.ExtractName();
            if (!attributes.Exists("name")) attributes.Add("name", name);
            if (!attributes.Exists("way_id")) attributes.AddFrom("way_id", tags);
            if (!attributes.Exists("tunnel")) attributes.AddFrom("tunnel", tags);
            if (!attributes.Exists("bridge")) attributes.AddFrom("bridge", tags);
            
            if (!attributes.Exists("from")) attributes.Add("from", edge.From);
            if (!attributes.Exists("to")) attributes.Add("to", edge.To);
            
            return new Feature(geometry, attributes);
        }
    }
}<|MERGE_RESOLUTION|>--- conflicted
+++ resolved
@@ -16,12 +16,7 @@
  *  limitations under the License.
  */
 
-<<<<<<< HEAD
 using NetTopologySuite.Geometries;
-=======
-using Itinero.Algorithms.Collections;
-using Itinero.Geo;
->>>>>>> 75c4d80b
 using Itinero.Logging;
 using Itinero.Profiles;
 using NetTopologySuite.Features;
