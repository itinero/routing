--- conflicted
+++ resolved
@@ -2,11 +2,8 @@
   <Import Project="../../Itinero.Common.props" />
 
     <PropertyGroup>
-<<<<<<< HEAD
         <TargetFrameworks>netstandard2.0;net461;</TargetFrameworks>
-=======
-        <TargetFrameworks>netstandard2.0</TargetFrameworks>
->>>>>>> 75c4d80b
+
         <AssemblyName>Itinero.IO.Shape</AssemblyName>
         <PackageId>Itinero.IO.Shape</PackageId>
         <LangVersion>default</LangVersion>
@@ -18,7 +15,6 @@
     </ItemGroup>
     <ItemGroup>
         <ProjectReference Include="..\Itinero.Geo\Itinero.Geo.csproj" />
-<<<<<<< HEAD
     </ItemGroup>
     <PropertyGroup Condition=" '$(TargetFramework)' == 'net461' ">
         <DefineConstants>$(DefineConstants);NET45</DefineConstants>
@@ -31,7 +27,6 @@
         <Reference Include="System.Data" />
         <Reference Include="System" />
         <Reference Include="Microsoft.CSharp" />
-=======
->>>>>>> 75c4d80b
+
     </ItemGroup>
 </Project>