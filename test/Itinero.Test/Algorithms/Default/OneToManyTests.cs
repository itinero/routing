--- conflicted
+++ resolved
@@ -52,11 +52,7 @@
             });
 
             // run algorithm.
-<<<<<<< HEAD
-            var algorithm = new OneToMany(new Router(routerDb), MockProfile.CarMock().Default(), 
-=======
             var algorithm = new OneToMany(new Router(routerDb), VehicleMock.Car().Fastest(), 
->>>>>>> 17253cb6
                 new RouterPoint(0, 0, 0, 0), new RouterPoint[] { new RouterPoint(1, 1, 0, ushort.MaxValue) }, float.MaxValue);
             algorithm.Run();
 
@@ -66,11 +62,7 @@
             var path = algorithm.GetPath(0);
             Assert.IsNotNull(path);
             Assert.AreEqual(1, path.Vertex);
-<<<<<<< HEAD
-            Assert.AreEqual(MockProfile.CarMock().Factor(null).Item1.Value * 100, path.Weight);
-=======
             Assert.AreEqual(VehicleMock.Car().Fastest().FactorAndSpeed(null).Value * 100, path.Weight);
->>>>>>> 17253cb6
             path = path.From;
             Assert.IsNotNull(path);
             Assert.AreEqual(0, path.Vertex);
@@ -102,11 +94,7 @@
             });
 
             // run algorithm.
-<<<<<<< HEAD
-            var algorithm = new OneToMany(new Router(routerDb), MockProfile.CarMock().Default(),
-=======
             var algorithm = new OneToMany(new Router(routerDb), VehicleMock.Car().Fastest(),
->>>>>>> 17253cb6
                 new RouterPoint(0, 0, 0, ushort.MaxValue / 10), 
                 new RouterPoint[] { new RouterPoint(1, 1, 0, ushort.MaxValue / 10 * 9) }, float.MaxValue);
             algorithm.Run();
@@ -117,11 +105,7 @@
             var path = algorithm.GetPath(0);
             Assert.IsNotNull(path);
             Assert.AreEqual(Constants.NO_VERTEX, path.Vertex);
-<<<<<<< HEAD
-            Assert.AreEqual(MockProfile.CarMock().Factor(null).Item1.Value * 80, path.Weight, 0.01);
-=======
             Assert.AreEqual(VehicleMock.Car().Fastest().FactorAndSpeed(null).Value * 80, path.Weight, 0.01);
->>>>>>> 17253cb6
             path = path.From;
             Assert.IsNotNull(path);
             Assert.AreEqual(Constants.NO_VERTEX, path.Vertex);
@@ -180,11 +164,7 @@
             });
 
             // run algorithm 0->(1, 2).
-<<<<<<< HEAD
-            var algorithm = new OneToMany(new Router(routerDb), MockProfile.CarMock().Default(), routerDb.Network.CreateRouterPointForVertex(0), 
-=======
             var algorithm = new OneToMany(new Router(routerDb), VehicleMock.Car().Fastest(), routerDb.Network.CreateRouterPointForVertex(0), 
->>>>>>> 17253cb6
                 new RouterPoint[] { 
                     routerDb.Network.CreateRouterPointForVertex(1),
                     routerDb.Network.CreateRouterPointForVertex(2)
@@ -197,21 +177,12 @@
             var weights = algorithm.Weights;
             Assert.IsNotNull(weights);
             Assert.AreEqual(2, weights.Length);
-<<<<<<< HEAD
-            Assert.AreEqual(100 * MockProfile.CarMock().Factor(null).Item1.Value, weights[0], 0.001);
-            Assert.AreEqual(100 * MockProfile.CarMock().Factor(null).Item1.Value, weights[1], 0.001);
-
-            var path = algorithm.GetPath(0);
-            Assert.IsNotNull(path);
-            Assert.AreEqual(100 * MockProfile.CarMock().Factor(null).Item1.Value, path.Weight, 0.001);
-=======
             Assert.AreEqual(100 * VehicleMock.Car().Fastest().FactorAndSpeed(null).Value, weights[0], 0.001);
             Assert.AreEqual(100 * VehicleMock.Car().Fastest().FactorAndSpeed(null).Value, weights[1], 0.001);
 
             var path = algorithm.GetPath(0);
             Assert.IsNotNull(path);
             Assert.AreEqual(100 * VehicleMock.Car().Fastest().FactorAndSpeed(null).Value, path.Weight, 0.001);
->>>>>>> 17253cb6
             Assert.AreEqual(1, path.Vertex);
             path = path.From;
             Assert.IsNotNull(path);
@@ -222,11 +193,7 @@
 
             path = algorithm.GetPath(1);
             Assert.IsNotNull(path);
-<<<<<<< HEAD
-            Assert.AreEqual(100 * MockProfile.CarMock().Factor(null).Item1.Value, path.Weight, 0.001);
-=======
-            Assert.AreEqual(100 * VehicleMock.Car().Fastest().FactorAndSpeed(null).Value, path.Weight, 0.001);
->>>>>>> 17253cb6
+            Assert.AreEqual(100 * VehicleMock.Car().Fastest().FactorAndSpeed(null).Value, path.Weight, 0.001);
             Assert.AreEqual(2, path.Vertex);
             path = path.From;
             Assert.IsNotNull(path);
@@ -236,11 +203,7 @@
             Assert.IsNull(path);
 
             // run algorithm 1->(0, 2).
-<<<<<<< HEAD
-            algorithm = new OneToMany(new Router(routerDb), MockProfile.CarMock().Default(), routerDb.Network.CreateRouterPointForVertex(1),
-=======
             algorithm = new OneToMany(new Router(routerDb), VehicleMock.Car().Fastest(), routerDb.Network.CreateRouterPointForVertex(1),
->>>>>>> 17253cb6
                 new RouterPoint[] { 
                     routerDb.Network.CreateRouterPointForVertex(0),
                     routerDb.Network.CreateRouterPointForVertex(2)
@@ -253,21 +216,12 @@
             weights = algorithm.Weights;
             Assert.IsNotNull(weights);
             Assert.AreEqual(2, weights.Length);
-<<<<<<< HEAD
-            Assert.AreEqual(100 * MockProfile.CarMock().Factor(null).Item1.Value, weights[0], 0.001);
-            Assert.AreEqual(100 * MockProfile.CarMock().Factor(null).Item1.Value, weights[1], 0.001);
-
-            path = algorithm.GetPath(0);
-            Assert.IsNotNull(path);
-            Assert.AreEqual(100 * MockProfile.CarMock().Factor(null).Item1.Value, path.Weight, 0.001);
-=======
             Assert.AreEqual(100 * VehicleMock.Car().Fastest().FactorAndSpeed(null).Value, weights[0], 0.001);
             Assert.AreEqual(100 * VehicleMock.Car().Fastest().FactorAndSpeed(null).Value, weights[1], 0.001);
 
             path = algorithm.GetPath(0);
             Assert.IsNotNull(path);
             Assert.AreEqual(100 * VehicleMock.Car().Fastest().FactorAndSpeed(null).Value, path.Weight, 0.001);
->>>>>>> 17253cb6
             Assert.AreEqual(0, path.Vertex);
             path = path.From;
             Assert.IsNotNull(path);
@@ -278,11 +232,7 @@
 
             path = algorithm.GetPath(1);
             Assert.IsNotNull(path);
-<<<<<<< HEAD
-            Assert.AreEqual(100 * MockProfile.CarMock().Factor(null).Item1.Value, path.Weight, 0.001);
-=======
-            Assert.AreEqual(100 * VehicleMock.Car().Fastest().FactorAndSpeed(null).Value, path.Weight, 0.001);
->>>>>>> 17253cb6
+            Assert.AreEqual(100 * VehicleMock.Car().Fastest().FactorAndSpeed(null).Value, path.Weight, 0.001);
             Assert.AreEqual(2, path.Vertex);
             path = path.From;
             Assert.IsNotNull(path);
